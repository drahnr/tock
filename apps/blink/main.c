#include <firestorm.h>
#include <gpio.h>

<<<<<<< HEAD
#define LED_1 1

/* Delay for for the given microseconds (approximately).
 *
 * For a 16 MHz CPU, 1us == 16 instructions (assuming each instruction takes
 * one cycle). */
static void busy_delay_us(int duration)
{
	// The inner loop instructions are: 14 NOPs + 1 SUBS/ADDS + 1 CMP
	while (duration-- != 0) {
		__asm volatile (
			"nop\n"
			"nop\n"
			"nop\n"
			"nop\n"
			"nop\n"
			"nop\n"
			"nop\n"
			"nop\n"
			"nop\n"
			"nop\n"
			"nop\n"
			"nop\n"
			"nop\n"
			"nop\n"
		);
	}
}

/* Delay for for the given milliseconds (approximately).
 *
 * Note that this is not precise as there are 2 extra instructions on the inner
 * loop. Therefore, there is 1us added every 8 iterations. */
static void busy_delay_ms(int duration)
{
	while (duration-- != 0) {
		busy_delay_us(1000);
	}
}

void main(void) {
=======
int main(void) {
>>>>>>> 4a155cd8
    gpio_enable_output(LED_0);
    gpio_enable_output(LED_1);

    while(1) {
      gpio_set(LED_0);
      gpio_clear(LED_1);
      busy_delay_ms(500);
      gpio_set(LED_1);
      gpio_clear(LED_0);
      busy_delay_ms(500);
    }
}
<|MERGE_RESOLUTION|>--- conflicted
+++ resolved
@@ -1,60 +1,11 @@
 #include <firestorm.h>
 #include <gpio.h>
 
-<<<<<<< HEAD
-#define LED_1 1
-
-/* Delay for for the given microseconds (approximately).
- *
- * For a 16 MHz CPU, 1us == 16 instructions (assuming each instruction takes
- * one cycle). */
-static void busy_delay_us(int duration)
-{
-	// The inner loop instructions are: 14 NOPs + 1 SUBS/ADDS + 1 CMP
-	while (duration-- != 0) {
-		__asm volatile (
-			"nop\n"
-			"nop\n"
-			"nop\n"
-			"nop\n"
-			"nop\n"
-			"nop\n"
-			"nop\n"
-			"nop\n"
-			"nop\n"
-			"nop\n"
-			"nop\n"
-			"nop\n"
-			"nop\n"
-			"nop\n"
-		);
-	}
-}
-
-/* Delay for for the given milliseconds (approximately).
- *
- * Note that this is not precise as there are 2 extra instructions on the inner
- * loop. Therefore, there is 1us added every 8 iterations. */
-static void busy_delay_ms(int duration)
-{
-	while (duration-- != 0) {
-		busy_delay_us(1000);
-	}
-}
-
-void main(void) {
-=======
 int main(void) {
->>>>>>> 4a155cd8
     gpio_enable_output(LED_0);
-    gpio_enable_output(LED_1);
 
     while(1) {
-      gpio_set(LED_0);
-      gpio_clear(LED_1);
-      busy_delay_ms(500);
-      gpio_set(LED_1);
-      gpio_clear(LED_0);
-      busy_delay_ms(500);
+      gpio_toggle(LED_0);
+      delay_ms(500);
     }
 }
